/*
 *   intelmid.c - Intel Sound card driver for MID
 *
 *  Copyright (C) 2008-10 Intel Corp
 *  Authors:	Harsha Priya <priya.harsha@intel.com>
 *		Vinod Koul <vinod.koul@intel.com>
 *		Dharageswari R <dharageswari.r@intel.com>
 *		KP Jeeja <jeeja.kp@intel.com>
 *  ~~~~~~~~~~~~~~~~~~~~~~~~~~~~~~~~~~~~~~~~~~~~~~~~~~~~~~~~~~~~~~~~~~~~~~~~~~
 *
 *  This program is free software; you can redistribute it and/or modify
 *  it under the terms of the GNU General Public License as published by
 *  the Free Software Foundation; version 2 of the License.
 *
 *  This program is distributed in the hope that it will be useful, but
 *  WITHOUT ANY WARRANTY; without even the implied warranty of
 *  MERCHANTABILITY or FITNESS FOR A PARTICULAR PURPOSE.  See the GNU
 *  General Public License for more details.
 *
 *  You should have received a copy of the GNU General Public License along
 *  with this program; if not, write to the Free Software Foundation, Inc.,
 *  59 Temple Place, Suite 330, Boston, MA 02111-1307 USA.
 *
 * ~~~~~~~~~~~~~~~~~~~~~~~~~~~~~~~~~~~~~~~~~~~~~~~~~~~~~~~~~~~~~~~~~~~~~~~~~~
 * ALSA driver for Intel MID sound card chipset
 */

#define pr_fmt(fmt) KBUILD_MODNAME ": " fmt

#include <linux/slab.h>
#include <linux/io.h>
#include <linux/platform_device.h>
#include <linux/interrupt.h>
#include <linux/sched.h>
#include <linux/firmware.h>
<<<<<<< HEAD
=======
#include <linux/input.h>
>>>>>>> 1a4b6f66
#include <sound/control.h>
#include <asm/mrst.h>
#include <sound/pcm.h>
#include <sound/jack.h>
#include <sound/pcm_params.h>
#include <sound/initval.h>
#include <linux/gpio.h>
#include "intel_sst.h"
#include "intel_sst_ioctl.h"
#include "intel_sst_fw_ipc.h"
#include "intel_sst_common.h"
#include "intelmid_snd_control.h"
#include "intelmid_adc_control.h"
#include "intelmid.h"

MODULE_AUTHOR("Vinod Koul <vinod.koul@intel.com>");
MODULE_AUTHOR("Harsha Priya <priya.harsha@intel.com>");
MODULE_AUTHOR("Dharageswari R <dharageswari.r@intel.com>");
MODULE_AUTHOR("KP Jeeja <jeeja.kp@intel.com>");
MODULE_DESCRIPTION("Intel MAD Sound card driver");
MODULE_LICENSE("GPL v2");
MODULE_SUPPORTED_DEVICE("{Intel,Intel_MAD}");


static int card_index = SNDRV_DEFAULT_IDX1;/* Index 0-MAX */
static char *card_id = SNDRV_DEFAULT_STR1;	/* ID for this card */

module_param(card_index, int, 0444);
MODULE_PARM_DESC(card_index, "Index value for INTELMAD soundcard.");
module_param(card_id, charp, 0444);
MODULE_PARM_DESC(card_id, "ID string for INTELMAD soundcard.");

int	sst_card_vendor_id;
int intelmid_audio_interrupt_enable;/*checkpatch fix*/
struct snd_intelmad *intelmad_drv;

#define INFO(_cpu_id, _irq_cache, _size) \
	((kernel_ulong_t)&(struct snd_intelmad_probe_info) {	\
		.cpu_id = (_cpu_id),			\
		.irq_cache = (_irq_cache),			\
		.size = (_size),				\
	})
/* Data path functionalities */
static struct snd_pcm_hardware snd_intelmad_stream = {
	.info =	(SNDRV_PCM_INFO_INTERLEAVED |
			SNDRV_PCM_INFO_DOUBLE |
			SNDRV_PCM_INFO_PAUSE |
			SNDRV_PCM_INFO_RESUME |
			SNDRV_PCM_INFO_MMAP|
			SNDRV_PCM_INFO_MMAP_VALID |
			SNDRV_PCM_INFO_BLOCK_TRANSFER |
			SNDRV_PCM_INFO_SYNC_START),
	.formats = (SNDRV_PCM_FMTBIT_S16 | SNDRV_PCM_FMTBIT_U16 |
			SNDRV_PCM_FMTBIT_S24 | SNDRV_PCM_FMTBIT_U24 |
			SNDRV_PCM_FMTBIT_S32 | SNDRV_PCM_FMTBIT_U32),
	.rates = (SNDRV_PCM_RATE_8000|
			SNDRV_PCM_RATE_44100 |
			SNDRV_PCM_RATE_48000),
	.rate_min = MIN_RATE,

	.rate_max = MAX_RATE,
	.channels_min =	MIN_CHANNEL,
	.channels_max =	MAX_CHANNEL_AMIC,
	.buffer_bytes_max = MAX_BUFFER,
	.period_bytes_min = MIN_PERIOD_BYTES,
	.period_bytes_max = MAX_PERIOD_BYTES,
	.periods_min = MIN_PERIODS,
	.periods_max = MAX_PERIODS,
	.fifo_size = FIFO_SIZE,
};


/**
 * snd_intelmad_pcm_trigger - stream activities are handled here
 *
 * @substream:substream for which the stream function is called
 * @cmd:the stream commamd that requested from upper layer
 *
 * This function is called whenever an a stream activity is invoked
 */
static int snd_intelmad_pcm_trigger(struct snd_pcm_substream *substream,
					int cmd)
{
	int ret_val = 0, str_id;
	struct snd_intelmad *intelmaddata;
	struct mad_stream_pvt *stream;
	struct intel_sst_pcm_control *sst_ops;

	WARN_ON(!substream);

	intelmaddata = snd_pcm_substream_chip(substream);
	stream = substream->runtime->private_data;

	WARN_ON(!intelmaddata->sstdrv_ops);
	WARN_ON(!intelmaddata->sstdrv_ops->scard_ops);
	sst_ops  = intelmaddata->sstdrv_ops->pcm_control;
	str_id = stream->stream_info.str_id;

	switch (cmd) {
	case SNDRV_PCM_TRIGGER_START:
		pr_debug("Trigger Start\n");
		ret_val = sst_ops->device_control(SST_SND_START, &str_id);
		if (ret_val)
			return ret_val;
		stream->stream_status = RUNNING;
		stream->substream = substream;
		break;
	case SNDRV_PCM_TRIGGER_STOP:
		pr_debug("in stop\n");
		ret_val = sst_ops->device_control(SST_SND_DROP, &str_id);
		if (ret_val)
			return ret_val;
		stream->stream_status = DROPPED;
		break;
	case SNDRV_PCM_TRIGGER_PAUSE_PUSH:
		pr_debug("in pause\n");
		ret_val = sst_ops->device_control(SST_SND_PAUSE, &str_id);
		if (ret_val)
			return ret_val;
		stream->stream_status = PAUSED;
		break;
	case SNDRV_PCM_TRIGGER_PAUSE_RELEASE:
		pr_debug("in pause release\n");
		ret_val = sst_ops->device_control(SST_SND_RESUME, &str_id);
		if (ret_val)
			return ret_val;
		stream->stream_status = RUNNING;
		break;
	default:
		return -EINVAL;
	}
	return ret_val;
}

/**
* snd_intelmad_pcm_prepare- internal preparation before starting a stream
*
* @substream:  substream for which the function is called
*
* This function is called when a stream is started for internal preparation.
*/
static int snd_intelmad_pcm_prepare(struct snd_pcm_substream *substream)
{
	struct mad_stream_pvt *stream;
	int ret_val = 0;
	struct snd_intelmad *intelmaddata;

	pr_debug("pcm_prepare called\n");

	WARN_ON(!substream);
	stream = substream->runtime->private_data;
	intelmaddata = snd_pcm_substream_chip(substream);
	pr_debug("pb cnt = %d cap cnt = %d\n",\
		intelmaddata->playback_cnt,
		intelmaddata->capture_cnt);

	if (stream->stream_info.str_id) {
		pr_debug("Prepare called for already set stream\n");
		ret_val = intelmaddata->sstdrv_ops->pcm_control->device_control(
				SST_SND_DROP, &stream->stream_info.str_id);
		return ret_val;
	}

	ret_val = snd_intelmad_alloc_stream(substream);
	if (ret_val < 0)
		return ret_val;
	stream->dbg_cum_bytes = 0;
	if (substream->stream == SNDRV_PCM_STREAM_PLAYBACK)
			intelmaddata->playback_cnt++;
	else
		intelmaddata->capture_cnt++;
	/* return back the stream id */
	snprintf(substream->pcm->id, sizeof(substream->pcm->id),
			"%d", stream->stream_info.str_id);
	pr_debug("stream id to user = %s\n",
			substream->pcm->id);

	ret_val = snd_intelmad_init_stream(substream);
	if (ret_val)
		return ret_val;
	substream->runtime->hw.info = SNDRV_PCM_INFO_BLOCK_TRANSFER;
	return ret_val;
}

static int snd_intelmad_hw_params(struct snd_pcm_substream *substream,
				    struct snd_pcm_hw_params *hw_params)
{
	int ret_val;

	pr_debug("snd_intelmad_hw_params called\n");
	ret_val = snd_pcm_lib_malloc_pages(substream,
			params_buffer_bytes(hw_params));
	memset(substream->runtime->dma_area, 0,
			params_buffer_bytes(hw_params));

	return ret_val;
}

static int snd_intelmad_hw_free(struct snd_pcm_substream *substream)
{
	pr_debug("snd_intelmad_hw_free called\n");
	return snd_pcm_lib_free_pages(substream);
}

/**
 * snd_intelmad_pcm_pointer- to send the current buffer pointer processed by hw
 *
 * @substream:  substream for which the function is called
 *
 * This function is called by ALSA framework to get the current hw buffer ptr
 * when a period is elapsed
 */
static snd_pcm_uframes_t snd_intelmad_pcm_pointer
			(struct snd_pcm_substream *substream)
{
	/* struct snd_pcm_runtime *runtime = substream->runtime; */
	struct mad_stream_pvt *stream;
	struct snd_intelmad *intelmaddata;
	int ret_val;

	WARN_ON(!substream);

	intelmaddata = snd_pcm_substream_chip(substream);
	stream = substream->runtime->private_data;
	if (stream->stream_status == INIT)
		return 0;

	ret_val = intelmaddata->sstdrv_ops->pcm_control->device_control(
			SST_SND_BUFFER_POINTER, &stream->stream_info);
	if (ret_val) {
		pr_err("error code = 0x%x\n", ret_val);
		return ret_val;
	}
	pr_debug("samples reported out 0x%llx\n",
			stream->stream_info.buffer_ptr);
	pr_debug("Frame bits:: %d period_count :: %d\n",
			(int)substream->runtime->frame_bits,
			(int)substream->runtime->period_size);

	return stream->stream_info.buffer_ptr;

}

/**
 * snd_intelmad_close- to free parameteres when stream is stopped
 *
 * @substream:  substream for which the function is called
 *
 * This function is called by ALSA framework when stream is stopped
 */
static int snd_intelmad_close(struct snd_pcm_substream *substream)
{
	struct snd_intelmad *intelmaddata;
	struct mad_stream_pvt *stream;
	int ret_val = 0, str_id;

	WARN_ON(!substream);

	stream = substream->runtime->private_data;
	str_id = stream->stream_info.str_id;

	pr_debug("sst: snd_intelmad_close called for %d\n", str_id);
	intelmaddata = snd_pcm_substream_chip(substream);

	pr_debug("str id = %d\n", stream->stream_info.str_id);
	if (stream->stream_info.str_id) {
		/* SST API to actually stop/free the stream */
		ret_val = intelmaddata->sstdrv_ops->pcm_control->close(str_id);
		if (substream->stream == SNDRV_PCM_STREAM_PLAYBACK)
			intelmaddata->playback_cnt--;
		else
			intelmaddata->capture_cnt--;
	}
	pr_debug("snd_intelmad_close : pb cnt = %d cap cnt = %d\n",
		intelmaddata->playback_cnt, intelmaddata->capture_cnt);
	kfree(substream->runtime->private_data);
	return ret_val;
}

/**
 * snd_intelmad_open- to set runtime parameters during stream start
 *
 * @substream:  substream for which the function is called
 * @type: audio device type
 *
 * This function is called by ALSA framework when stream is started
 */
static int snd_intelmad_open(struct snd_pcm_substream *substream,
			enum snd_sst_audio_device_type type)
{
	struct snd_intelmad *intelmaddata;
	struct snd_pcm_runtime *runtime;
	struct mad_stream_pvt *stream;

	WARN_ON(!substream);

	pr_debug("snd_intelmad_open called\n");

	intelmaddata = snd_pcm_substream_chip(substream);
	runtime = substream->runtime;
	/* set the runtime hw parameter with local snd_pcm_hardware struct */
	runtime->hw = snd_intelmad_stream;
	if (intelmaddata->cpu_id == CPU_CHIP_LINCROFT) {
		/*
		 * MRST firmware currently denies stereo recording requests.
		 */
		if (substream->stream == SNDRV_PCM_STREAM_CAPTURE) {
			runtime->hw.formats = (SNDRV_PCM_FMTBIT_S16 |
					       SNDRV_PCM_FMTBIT_U16);
			runtime->hw.channels_max = 1;
		}
	}
	if (intelmaddata->cpu_id == CPU_CHIP_PENWELL) {
		runtime->hw = snd_intelmad_stream;
		runtime->hw.rates = SNDRV_PCM_RATE_48000;
		runtime->hw.rate_min = MAX_RATE;
		runtime->hw.formats = (SNDRV_PCM_FMTBIT_S24 |
						SNDRV_PCM_FMTBIT_U24);
		if (intelmaddata->sstdrv_ops->scard_ops->input_dev_id == AMIC)
			runtime->hw.channels_max = MAX_CHANNEL_AMIC;
		else
			runtime->hw.channels_max = MAX_CHANNEL_DMIC;

	}
	/* setup the internal datastruture stream pointers based on it being
	playback or capture stream */
	stream = kzalloc(sizeof(*stream), GFP_KERNEL);
	if (!stream)
		return -ENOMEM;
	stream->stream_info.str_id = 0;
	stream->device = type;
	stream->stream_status = INIT;
	runtime->private_data = stream;
	return snd_pcm_hw_constraint_integer(runtime,
			 SNDRV_PCM_HW_PARAM_PERIODS);
}

static int snd_intelmad_headset_open(struct snd_pcm_substream *substream)
{
	return snd_intelmad_open(substream, SND_SST_DEVICE_HEADSET);
}

static int snd_intelmad_ihf_open(struct snd_pcm_substream *substream)
{
	return snd_intelmad_open(substream, SND_SST_DEVICE_IHF);
}

static int snd_intelmad_vibra_open(struct snd_pcm_substream *substream)
{
	return snd_intelmad_open(substream, SND_SST_DEVICE_VIBRA);
}

static int snd_intelmad_haptic_open(struct snd_pcm_substream *substream)
{
	return snd_intelmad_open(substream, SND_SST_DEVICE_HAPTIC);
}

static struct snd_pcm_ops snd_intelmad_headset_ops = {
	.open = snd_intelmad_headset_open,
	.close = snd_intelmad_close,
	.ioctl = snd_pcm_lib_ioctl,
	.hw_params = snd_intelmad_hw_params,
	.hw_free = snd_intelmad_hw_free,
	.prepare = snd_intelmad_pcm_prepare,
	.trigger = snd_intelmad_pcm_trigger,
	.pointer = snd_intelmad_pcm_pointer,
};

static struct snd_pcm_ops snd_intelmad_ihf_ops = {
	.open = snd_intelmad_ihf_open,
	.close = snd_intelmad_close,
	.ioctl = snd_pcm_lib_ioctl,
	.hw_params = snd_intelmad_hw_params,
	.hw_free = snd_intelmad_hw_free,
	.prepare = snd_intelmad_pcm_prepare,
	.trigger = snd_intelmad_pcm_trigger,
	.pointer = snd_intelmad_pcm_pointer,
};

static struct snd_pcm_ops snd_intelmad_vibra_ops = {
	.open = snd_intelmad_vibra_open,
	.close = snd_intelmad_close,
	.ioctl = snd_pcm_lib_ioctl,
	.hw_params = snd_intelmad_hw_params,
	.hw_free = snd_intelmad_hw_free,
	.prepare = snd_intelmad_pcm_prepare,
	.trigger = snd_intelmad_pcm_trigger,
	.pointer = snd_intelmad_pcm_pointer,
};

static struct snd_pcm_ops snd_intelmad_haptic_ops = {
	.open = snd_intelmad_haptic_open,
	.close = snd_intelmad_close,
	.ioctl = snd_pcm_lib_ioctl,
	.hw_params = snd_intelmad_hw_params,
	.hw_free = snd_intelmad_hw_free,
	.prepare = snd_intelmad_pcm_prepare,
	.trigger = snd_intelmad_pcm_trigger,
	.pointer = snd_intelmad_pcm_pointer,
};

static struct snd_pcm_ops snd_intelmad_capture_ops = {
	.open = snd_intelmad_headset_open,
	.close = snd_intelmad_close,
	.ioctl = snd_pcm_lib_ioctl,
	.hw_params = snd_intelmad_hw_params,
	.hw_free = snd_intelmad_hw_free,
	.prepare = snd_intelmad_pcm_prepare,
	.trigger = snd_intelmad_pcm_trigger,
	.pointer = snd_intelmad_pcm_pointer,
};

int intelmad_get_mic_bias(void)
{
	struct snd_pmic_ops *pmic_ops;

	if (!intelmad_drv || !intelmad_drv->sstdrv_ops)
		return -ENODEV;
	pmic_ops = intelmad_drv->sstdrv_ops->scard_ops;
	if (pmic_ops && pmic_ops->pmic_get_mic_bias)
		return pmic_ops->pmic_get_mic_bias(intelmad_drv);
	else
		return -ENODEV;
}
EXPORT_SYMBOL_GPL(intelmad_get_mic_bias);

int intelmad_set_headset_state(int state)
{
	struct snd_pmic_ops *pmic_ops;

	if (!intelmad_drv || !intelmad_drv->sstdrv_ops)
		return -ENODEV;
	pmic_ops = intelmad_drv->sstdrv_ops->scard_ops;
	if (pmic_ops && pmic_ops->pmic_set_headset_state)
		return pmic_ops->pmic_set_headset_state(state);
	else
		return -ENODEV;
}
EXPORT_SYMBOL_GPL(intelmad_set_headset_state);

void sst_process_mad_jack_detection(struct work_struct *work)
{
	u8 interrupt_status;
	struct mad_jack_msg_wq *mad_jack_detect =
			container_of(work, struct mad_jack_msg_wq, wq);

	struct snd_intelmad *intelmaddata =
			mad_jack_detect->intelmaddata;

	if (!intelmaddata)
		return;

	interrupt_status = mad_jack_detect->intsts;
	if (intelmaddata->sstdrv_ops && intelmaddata->sstdrv_ops->scard_ops
			&& intelmaddata->sstdrv_ops->scard_ops->pmic_irq_cb) {
		intelmaddata->sstdrv_ops->scard_ops->pmic_irq_cb(
			(void *)intelmaddata, interrupt_status);
		intelmaddata->sstdrv_ops->scard_ops->pmic_jack_enable();
	}
	kfree(mad_jack_detect);
}
/**
 * snd_intelmad_intr_handler- interrupt handler
 *
 * @irq :  irq number of the interrupt received
 * @dev: device context
 *
 * This function is called when an interrupt is raised at the sound card
 */
static irqreturn_t snd_intelmad_intr_handler(int irq, void *dev)
{
	struct snd_intelmad *intelmaddata =
			(struct snd_intelmad *)dev;
	u8 interrupt_status;
	struct mad_jack_msg_wq  *mad_jack_msg;
	memcpy_fromio(&interrupt_status,
			((void *)(intelmaddata->int_base)),
			sizeof(u8));

	mad_jack_msg = kzalloc(sizeof(*mad_jack_msg), GFP_ATOMIC);
	mad_jack_msg->intsts = interrupt_status;
	mad_jack_msg->intelmaddata = intelmaddata;
	INIT_WORK(&mad_jack_msg->wq, sst_process_mad_jack_detection);
	queue_work(intelmaddata->mad_jack_wq, &mad_jack_msg->wq);

	return IRQ_HANDLED;
}

void sst_mad_send_jack_report(struct snd_jack *jack,
				int buttonpressevent , int status)
{

	if (!jack) {
		pr_debug("MAD error jack empty\n");

	} else {
		snd_jack_report(jack, status);
		/* button pressed and released */
		if (buttonpressevent)
			snd_jack_report(jack, 0);
		pr_debug("MAD sending jack report Done !!!\n");
	}
}

static int __devinit snd_intelmad_register_irq(
		struct snd_intelmad *intelmaddata, unsigned int regbase,
		unsigned int regsize)
{
	int ret_val;
	char *drv_name;

	pr_debug("irq reg regbase 0x%x, regsize 0x%x\n",
					regbase, regsize);
	intelmaddata->int_base = ioremap_nocache(regbase, regsize);
	if (!intelmaddata->int_base)
		pr_err("Mapping of cache failed\n");
	pr_debug("irq = 0x%x\n", intelmaddata->irq);
	if (intelmaddata->cpu_id == CPU_CHIP_PENWELL)
		drv_name = DRIVER_NAME_MFLD;
	else
		drv_name = DRIVER_NAME_MRST;
	ret_val = request_irq(intelmaddata->irq,
				snd_intelmad_intr_handler,
				IRQF_SHARED, drv_name,
				intelmaddata);
	if (ret_val)
		pr_err("cannot register IRQ\n");
	return ret_val;
}

static int __devinit snd_intelmad_sst_register(
			struct snd_intelmad *intelmaddata)
{
	int ret_val = 0;
	struct snd_pmic_ops *intelmad_vendor_ops[MAX_VENDORS] = {
		&snd_pmic_ops_fs,
		&snd_pmic_ops_mx,
		&snd_pmic_ops_nc,
		&snd_msic_ops
	};

	struct sc_reg_access vendor_addr = {0x00, 0x00, 0x00};

	if (intelmaddata->cpu_id == CPU_CHIP_LINCROFT) {
		ret_val = sst_sc_reg_access(&vendor_addr, PMIC_READ, 1);
		if (ret_val)
			return ret_val;
		sst_card_vendor_id = (vendor_addr.value & (MASK2|MASK1|MASK0));
		pr_debug("original n extrated vendor id = 0x%x %d\n",
				vendor_addr.value, sst_card_vendor_id);
		if (sst_card_vendor_id < 0 || sst_card_vendor_id > 2) {
			pr_err("vendor card not supported!!\n");
			return -EIO;
		}
	} else
		sst_card_vendor_id = 0x3;

	intelmaddata->sstdrv_ops->module_name = SST_CARD_NAMES;
	intelmaddata->sstdrv_ops->vendor_id = sst_card_vendor_id;
	BUG_ON(!intelmad_vendor_ops[sst_card_vendor_id]);
	intelmaddata->sstdrv_ops->scard_ops =
			intelmad_vendor_ops[sst_card_vendor_id];

	if (intelmaddata->cpu_id == CPU_CHIP_PENWELL) {
		intelmaddata->sstdrv_ops->scard_ops->pb_on = 0;
		intelmaddata->sstdrv_ops->scard_ops->cap_on = 0;
		intelmaddata->sstdrv_ops->scard_ops->input_dev_id = DMIC;
		intelmaddata->sstdrv_ops->scard_ops->output_dev_id =
							STEREO_HEADPHONE;
		intelmaddata->sstdrv_ops->scard_ops->lineout_dev_id = NONE;
	}

	/* registering with SST driver to get access to SST APIs to use */
	ret_val = register_sst_card(intelmaddata->sstdrv_ops);
	if (ret_val) {
		pr_err("sst card registration failed\n");
		return ret_val;
	}
<<<<<<< HEAD
	sst_drv_ctx->scard_ops->card_status = SND_CARD_UN_INIT;

=======
>>>>>>> 1a4b6f66
	sst_card_vendor_id = intelmaddata->sstdrv_ops->vendor_id;
	intelmaddata->pmic_status = PMIC_UNINIT;
	return ret_val;
}

static void snd_intelmad_page_free(struct snd_pcm *pcm)
{
	snd_pcm_lib_preallocate_free_for_all(pcm);
}
/* Driver Init/exit functionalities */
/**
 * snd_intelmad_pcm_new - to setup pcm for the card
 *
 * @card:  pointer to the sound card structure
 * @intelmaddata: pointer to internal context
 * @pb: playback count for this card
 * @cap: capture count for this card
 * @index: device index
 *
 * This function is called from probe function to set up pcm params
 * and functions
 */
static int __devinit snd_intelmad_pcm_new(struct snd_card *card,
			struct snd_intelmad *intelmaddata,
			unsigned int pb, unsigned int cap, unsigned int index)
{
	int ret_val = 0;
	struct snd_pcm *pcm;
	char name[32] = INTEL_MAD;
	struct snd_pcm_ops *pb_ops = NULL, *cap_ops = NULL;

	pr_debug("called for pb %d, cp %d, idx %d\n", pb, cap, index);
	ret_val = snd_pcm_new(card, name, index, pb, cap, &pcm);
	if (ret_val)
		return ret_val;
	/* setup the ops for playback and capture streams */
	switch (index) {
	case 0:
		pb_ops = &snd_intelmad_headset_ops;
		cap_ops = &snd_intelmad_capture_ops;
		break;
	case 1:
		pb_ops = &snd_intelmad_ihf_ops;
		cap_ops = &snd_intelmad_capture_ops;
		break;
	case 2:
		pb_ops = &snd_intelmad_vibra_ops;
		cap_ops = &snd_intelmad_capture_ops;
		break;
	case 3:
		pb_ops = &snd_intelmad_haptic_ops;
		cap_ops = &snd_intelmad_capture_ops;
		break;
	}
	if (pb)
		snd_pcm_set_ops(pcm, SNDRV_PCM_STREAM_PLAYBACK, pb_ops);
	if (cap)
		snd_pcm_set_ops(pcm, SNDRV_PCM_STREAM_CAPTURE, cap_ops);
	/* setup private data which can be retrieved when required */
	pcm->private_data = intelmaddata;
	pcm->private_free = snd_intelmad_page_free;
	pcm->info_flags = 0;
	strncpy(pcm->name, card->shortname, strlen(card->shortname));
	/* allocate dma pages for ALSA stream operations */
	snd_pcm_lib_preallocate_pages_for_all(pcm,
			SNDRV_DMA_TYPE_CONTINUOUS,
			snd_dma_continuous_data(GFP_KERNEL),
			MIN_BUFFER, MAX_BUFFER);
	return ret_val;
}

static int __devinit snd_intelmad_pcm(struct snd_card *card,
				struct snd_intelmad *intelmaddata)
{
	int ret_val = 0;

	WARN_ON(!card);
	WARN_ON(!intelmaddata);
	pr_debug("snd_intelmad_pcm called\n");
	ret_val = snd_intelmad_pcm_new(card, intelmaddata, 1, 1, 0);
	if (intelmaddata->cpu_id == CPU_CHIP_LINCROFT)
		return ret_val;
	ret_val = snd_intelmad_pcm_new(card, intelmaddata, 1, 0, 1);
	if (ret_val)
		return ret_val;
	ret_val = snd_intelmad_pcm_new(card, intelmaddata, 1, 0, 2);
	if (ret_val)
		return ret_val;
	return snd_intelmad_pcm_new(card, intelmaddata, 1, 0, 3);
}

/**
 * snd_intelmad_jack- to setup jack settings of the card
 *
 * @intelmaddata: pointer to internal context
 *
 * This function is called send jack events
 */
static int snd_intelmad_jack(struct snd_intelmad *intelmaddata)
{
	struct snd_jack *jack;
	int retval;

	pr_debug("snd_intelmad_jack called\n");
	jack = &intelmaddata->jack[0].jack;
	snd_jack_set_key(jack, SND_JACK_BTN_0, KEY_PHONE);
	retval = snd_jack_new(intelmaddata->card, "Intel(R) MID Audio Jack",
		SND_JACK_HEADPHONE | SND_JACK_HEADSET |
		SW_JACK_PHYSICAL_INSERT | SND_JACK_BTN_0
		| SND_JACK_BTN_1, &jack);
	pr_debug("snd_intelmad_jack called\n");
	if (retval < 0)
		return retval;
	snd_jack_report(jack, 0);

	jack->private_data = jack;
	intelmaddata->jack[0].jack = *jack;

	return retval;
}

/**
 * snd_intelmad_mixer- to setup mixer settings of the card
 *
 * @intelmaddata: pointer to internal context
 *
 * This function is called from probe function to set up mixer controls
 */
static int __devinit snd_intelmad_mixer(struct snd_intelmad *intelmaddata)
{
	struct snd_card *card;
	unsigned int idx;
	int ret_val = 0, max_controls = 0;
	char *mixername = "IntelMAD Controls";
	struct snd_kcontrol_new *controls;

	WARN_ON(!intelmaddata);

	card = intelmaddata->card;
	strncpy(card->mixername, mixername, sizeof(card->mixername)-1);
	/* add all widget controls and expose the same */
	if (intelmaddata->cpu_id == CPU_CHIP_PENWELL) {
		max_controls = MAX_CTRL_MFLD;
		controls = snd_intelmad_controls_mfld;
	} else {
		max_controls = MAX_CTRL_MRST;
		controls = snd_intelmad_controls_mrst;
	}
	for (idx = 0; idx < max_controls; idx++) {
		ret_val = snd_ctl_add(card,
				snd_ctl_new1(&controls[idx],
				intelmaddata));
		pr_debug("mixer[idx]=%d added\n", idx);
		if (ret_val) {
			pr_err("in adding of control index = %d\n", idx);
			break;
		}
	}
	return ret_val;
}

static int snd_intelmad_dev_free(struct snd_device *device)
{
	struct snd_intelmad *intelmaddata;

	WARN_ON(!device);

	intelmaddata = device->device_data;

	pr_debug("snd_intelmad_dev_free called\n");
	unregister_sst_card(intelmaddata->sstdrv_ops);

	/* free allocated memory for internal context */
	destroy_workqueue(intelmaddata->mad_jack_wq);
	device->device_data = NULL;
	kfree(intelmaddata->sstdrv_ops);
	kfree(intelmaddata);

	return 0;
}

static int __devinit snd_intelmad_create(
		struct snd_intelmad *intelmaddata,
		struct snd_card *card)
{
	int ret_val;
	static struct snd_device_ops ops = {
		.dev_free =	snd_intelmad_dev_free,
	};

	WARN_ON(!intelmaddata);
	WARN_ON(!card);
	/* ALSA api to register for the device */
	ret_val = snd_device_new(card, SNDRV_DEV_LOWLEVEL, intelmaddata, &ops);
	return ret_val;
}

/**
* snd_intelmad_probe- function registred for init
* @pdev :  pointer to the device struture
* This function is called when the device is initialized
*/
int __devinit snd_intelmad_probe(struct platform_device *pdev)
{
	struct snd_card *card;
	int ret_val;
	struct snd_intelmad *intelmaddata;
	const struct platform_device_id *id = platform_get_device_id(pdev);
	struct snd_intelmad_probe_info *info = (void *)id->driver_data;

	pr_debug("probe for %s cpu_id %d\n", pdev->name, info->cpu_id);
	pr_debug("rq_chache %x of size %x\n", info->irq_cache, info->size);
	if (!strcmp(pdev->name, DRIVER_NAME_MRST))
		pr_debug("detected MRST\n");
	else if (!strcmp(pdev->name, DRIVER_NAME_MFLD))
		pr_debug("detected MFLD\n");
	else {
		pr_err("detected unknown device abort!!\n");
		return -EIO;
	}
	if ((info->cpu_id < CPU_CHIP_LINCROFT) ||
				(info->cpu_id > CPU_CHIP_PENWELL)) {
		pr_err("detected unknown cpu_id abort!!\n");
		return -EIO;
	}
	/* allocate memory for saving internal context and working */
	intelmaddata = kzalloc(sizeof(*intelmaddata), GFP_KERNEL);
	if (!intelmaddata) {
		pr_debug("mem alloctn fail\n");
		return -ENOMEM;
	}
	intelmad_drv = intelmaddata;

	/* allocate memory for LPE API set */
	intelmaddata->sstdrv_ops = kzalloc(sizeof(struct intel_sst_card_ops),
					GFP_KERNEL);
	if (!intelmaddata->sstdrv_ops) {
		pr_err("mem allocation for ops fail\n");
		kfree(intelmaddata);
		return -ENOMEM;
	}

	intelmaddata->cpu_id = info->cpu_id;
	/* create a card instance with ALSA framework */
	ret_val = snd_card_create(card_index, card_id, THIS_MODULE, 0, &card);
	if (ret_val) {
		pr_err("snd_card_create fail\n");
		goto free_allocs;
	}

	intelmaddata->pdev = pdev;
	intelmaddata->irq = platform_get_irq(pdev, 0);
	platform_set_drvdata(pdev, intelmaddata);
	intelmaddata->card = card;
	intelmaddata->card_id = card_id;
	intelmaddata->card_index = card_index;
	intelmaddata->master_mute = UNMUTE;
	intelmaddata->playback_cnt =  intelmaddata->capture_cnt = 0;
	strncpy(card->driver, INTEL_MAD, strlen(INTEL_MAD));
	strncpy(card->shortname, INTEL_MAD, strlen(INTEL_MAD));

	intelmaddata->sstdrv_ops->module_name = SST_CARD_NAMES;
	/* registering with LPE driver to get access to SST APIs to use */
	ret_val = snd_intelmad_sst_register(intelmaddata);
	if (ret_val) {
		pr_err("snd_intelmad_sst_register failed\n");
		goto set_null_data;
	}

	intelmaddata->pmic_status = PMIC_INIT;

	ret_val = snd_intelmad_pcm(card, intelmaddata);
	if (ret_val) {
		pr_err("snd_intelmad_pcm failed\n");
		goto free_sst;
	}

	ret_val = snd_intelmad_mixer(intelmaddata);
	if (ret_val) {
		pr_err("snd_intelmad_mixer failed\n");
		goto free_card;
	}

	ret_val = snd_intelmad_jack(intelmaddata);
	if (ret_val) {
		pr_err("snd_intelmad_jack failed\n");
		goto free_card;
	}
	intelmaddata->adc_address = mid_initialize_adc();

	/*create work queue for jack interrupt*/
	INIT_WORK(&intelmaddata->mad_jack_msg.wq,
		sst_process_mad_jack_detection);

	intelmaddata->mad_jack_wq = create_workqueue("sst_mad_jack_wq");
	if (!intelmaddata->mad_jack_wq)
		goto free_card;

	ret_val = snd_intelmad_register_irq(intelmaddata,
					info->irq_cache, info->size);
	if (ret_val) {
		pr_err("snd_intelmad_register_irq fail\n");
		goto free_mad_jack_wq;
	}

	/* internal function call to register device with ALSA */
	ret_val = snd_intelmad_create(intelmaddata, card);
	if (ret_val) {
		pr_err("snd_intelmad_create failed\n");
		goto set_pvt_data;
	}
	card->private_data = &intelmaddata;
	snd_card_set_dev(card, &pdev->dev);
	ret_val = snd_card_register(card);
	if (ret_val) {
		pr_err("snd_card_register failed\n");
		goto set_pvt_data;
	}
	if (pdev->dev.platform_data) {
		int gpio_amp = *(int *)pdev->dev.platform_data;
		if (gpio_request_one(gpio_amp, GPIOF_OUT_INIT_LOW, "amp power"))
			gpio_amp = 0;
		intelmaddata->sstdrv_ops->scard_ops->gpio_amp = gpio_amp;
	}

	pr_debug("snd_intelmad_probe complete\n");
	return ret_val;

set_pvt_data:
	card->private_data = NULL;
free_mad_jack_wq:
	destroy_workqueue(intelmaddata->mad_jack_wq);
free_card:
	snd_card_free(intelmaddata->card);
free_sst:
	unregister_sst_card(intelmaddata->sstdrv_ops);
set_null_data:
	platform_set_drvdata(pdev, NULL);
free_allocs:
	pr_err("probe failed\n");
	snd_card_free(card);
	kfree(intelmaddata->sstdrv_ops);
	kfree(intelmaddata);
	return ret_val;
}


static int snd_intelmad_remove(struct platform_device *pdev)
{
	struct snd_intelmad *intelmaddata = platform_get_drvdata(pdev);

	if (intelmaddata) {
		if (intelmaddata->sstdrv_ops->scard_ops->gpio_amp)
			gpio_free(intelmaddata->sstdrv_ops->scard_ops->gpio_amp);
		free_irq(intelmaddata->irq, intelmaddata);
		snd_card_free(intelmaddata->card);
	}
	intelmad_drv = NULL;
	platform_set_drvdata(pdev, NULL);
	return 0;
}

/*********************************************************************
 *		Driver initialization and exit
 *********************************************************************/
static const struct platform_device_id snd_intelmad_ids[] = {
	{DRIVER_NAME_MRST, INFO(CPU_CHIP_LINCROFT, AUDINT_BASE, 1)},
	{DRIVER_NAME_MFLD, INFO(CPU_CHIP_PENWELL, 0xFFFF7FCD, 1)},
	{"", 0},

};

static struct platform_driver snd_intelmad_driver = {
	.driver = {
		.owner = THIS_MODULE,
		.name = "intel_mid_sound_card",
	},
	.id_table = snd_intelmad_ids,
	.probe = snd_intelmad_probe,
	.remove = __devexit_p(snd_intelmad_remove),
};

/*
 * alsa_card_intelmad_init- driver init function
 *
 * This function is called when driver module is inserted
 */
static int __init alsa_card_intelmad_init(void)
{
	pr_debug("mad_init called\n");
	return platform_driver_register(&snd_intelmad_driver);
}

/**
 * alsa_card_intelmad_exit- driver exit function
 *
 * This function is called when driver module is removed
 */
static void __exit alsa_card_intelmad_exit(void)
{
	pr_debug("mad_exit called\n");
	return platform_driver_unregister(&snd_intelmad_driver);
}

module_init(alsa_card_intelmad_init)
module_exit(alsa_card_intelmad_exit)
<|MERGE_RESOLUTION|>--- conflicted
+++ resolved
@@ -33,10 +33,7 @@
 #include <linux/interrupt.h>
 #include <linux/sched.h>
 #include <linux/firmware.h>
-<<<<<<< HEAD
-=======
 #include <linux/input.h>
->>>>>>> 1a4b6f66
 #include <sound/control.h>
 #include <asm/mrst.h>
 #include <sound/pcm.h>
@@ -615,11 +612,6 @@
 		pr_err("sst card registration failed\n");
 		return ret_val;
 	}
-<<<<<<< HEAD
-	sst_drv_ctx->scard_ops->card_status = SND_CARD_UN_INIT;
-
-=======
->>>>>>> 1a4b6f66
 	sst_card_vendor_id = intelmaddata->sstdrv_ops->vendor_id;
 	intelmaddata->pmic_status = PMIC_UNINIT;
 	return ret_val;
