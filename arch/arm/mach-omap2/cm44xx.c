--- conflicted
+++ resolved
@@ -27,39 +27,23 @@
 /* Read a register in CM1 */
 u32 omap4_cm1_read_inst_reg(s16 inst, u16 reg)
 {
-<<<<<<< HEAD
-	return readl_relaxed(OMAP44XX_CM1_REGADDR(inst, reg));
-=======
-	return __raw_readl(cm_base + inst + reg);
->>>>>>> 70fcebf1
+	return readl_relaxed(cm_base + inst + reg);
 }
 
 /* Write into a register in CM1 */
 void omap4_cm1_write_inst_reg(u32 val, s16 inst, u16 reg)
 {
-<<<<<<< HEAD
-	writel_relaxed(val, OMAP44XX_CM1_REGADDR(inst, reg));
-=======
-	__raw_writel(val, cm_base + inst + reg);
->>>>>>> 70fcebf1
+	writel_relaxed(val, cm_base + inst + reg);
 }
 
 /* Read a register in CM2 */
 u32 omap4_cm2_read_inst_reg(s16 inst, u16 reg)
 {
-<<<<<<< HEAD
-	return readl_relaxed(OMAP44XX_CM2_REGADDR(inst, reg));
-=======
-	return __raw_readl(cm2_base + inst + reg);
->>>>>>> 70fcebf1
+	return readl_relaxed(cm2_base + inst + reg);
 }
 
 /* Write into a register in CM2 */
 void omap4_cm2_write_inst_reg(u32 val, s16 inst, u16 reg)
 {
-<<<<<<< HEAD
-	writel_relaxed(val, OMAP44XX_CM2_REGADDR(inst, reg));
-=======
-	__raw_writel(val, cm2_base + inst + reg);
->>>>>>> 70fcebf1
+	writel_relaxed(val, cm2_base + inst + reg);
 }